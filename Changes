--- conflicted
+++ resolved
@@ -1,10 +1,7 @@
 Revision history for perl distribution LWPx-UserAgent-Role-Cached
 
-<<<<<<< HEAD
-{{$NEXT}}
+0.003     2015-02-11 22:15:47-05:00 America/New_York
     - more micro-optimizations with Sereal replacing Storable
-=======
->>>>>>> a6fcdb9f
 0.002     2015-02-10 21:40:24-05:00 America/New_York (TRIAL RELEASE)
     - require a version of Moo that allows undef defaults in attributes
     - use faster Type::Tiny rather than MooX::Types::MooseLike
