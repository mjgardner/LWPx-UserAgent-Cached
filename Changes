Revision history for perl distribution LWPx-UserAgent-Role-Cached

<<<<<<< HEAD
{{$NEXT}}

=======
>>>>>>> 3fad0b89
0.004     2015-02-12 22:55:49-05:00 America/New_York
    - require newer version of Moo's Sub::Quote to get the qsub function
0.003     2015-02-11 22:15:47-05:00 America/New_York
    - more micro-optimizations with Sereal replacing Storable
0.002     2015-02-10 21:40:24-05:00 America/New_York (TRIAL RELEASE)
    - require a version of Moo that allows undef defaults in attributes
    - use faster Type::Tiny rather than MooX::Types::MooseLike
0.001     2015-02-10 18:22:57-05:00 America/New_York (TRIAL RELEASE)
    - Initial release<|MERGE_RESOLUTION|>--- conflicted
+++ resolved
@@ -1,10 +1,7 @@
 Revision history for perl distribution LWPx-UserAgent-Role-Cached
 
-<<<<<<< HEAD
-{{$NEXT}}
+0.005     2015-02-17 22:59:02-05:00 America/New_York (TRIAL RELEASE)
 
-=======
->>>>>>> 3fad0b89
 0.004     2015-02-12 22:55:49-05:00 America/New_York
     - require newer version of Moo's Sub::Quote to get the qsub function
 0.003     2015-02-11 22:15:47-05:00 America/New_York
