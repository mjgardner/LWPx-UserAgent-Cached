--- conflicted
+++ resolved
@@ -1,7 +1,6 @@
 Revision history for perl distribution LWPx-UserAgent-Role-Cached
 
-<<<<<<< HEAD
-{{$NEXT}}
+0.006     2015-03-03 13:34:06-05:00 America/New_York
     - use CHI's built-in serializer support by default (with Sereal) instead
       of serializing in the UserAgent
     - fix and fully test ETag support
@@ -9,10 +8,6 @@
       headers, and Pragma: no-cache request header
 0.005     2015-02-17 22:59:02-05:00 America/New_York (TRIAL RELEASE)
     - add preliminary ETag cache control support
-=======
-0.005     2015-02-17 22:59:02-05:00 America/New_York (TRIAL RELEASE)
-
->>>>>>> 55aa00d2
 0.004     2015-02-12 22:55:49-05:00 America/New_York
     - require newer version of Moo's Sub::Quote to get the qsub function
 0.003     2015-02-11 22:15:47-05:00 America/New_York
