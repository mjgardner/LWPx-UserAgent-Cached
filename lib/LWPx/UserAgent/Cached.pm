package LWPx::UserAgent::Cached;

# ABSTRACT: Subclass of LWP::UserAgent that caches HTTP GET requests

use Modern::Perl '2011';    ## no critic (Modules::ProhibitUseQuotedVersion)

our $VERSION = '0.004';     # VERSION
use utf8;

## no critic (Bangs::ProhibitCommentedOutCode)

<<<<<<< HEAD
=head1 SYNOPSIS

    use LWPx::UserAgent::Cached;
    use CHI;

    my $ua = LWPx::UserAgent::Cached->new(
        cache => CHI->new(
            driver => 'File', root_dir => '/tmp/cache', expires_in => '1d',
        ),
    );
    $ua->get('http://www.perl.org/');

=head1 DESCRIPTION

This module borrows the caching logic from
L<WWW::Mechanize::Cached|WWW::Mechanize::Cached> but without
inheriting from L<WWW::Mechanize|WWW::Mechanize>;
instead it is just a direct subclass of
L<LWP::UserAgent|LWP::UserAgent>.
As of version 0.005 it has limited support for HTTP/1.1
C<ETag>/C<If-None-Match> cache control headers.

=head1 SEE ALSO

=over

=item L<LWP::UserAgent|LWP::UserAgent>

Parent of this class.

=item L<WWW::Mechanize::Cached|WWW::Mechanize::Cached>

Inspiration for this class.

=back

=cut
=======
#pod =head1 SYNOPSIS
#pod
#pod     use LWPx::UserAgent::Cached;
#pod     use CHI;
#pod
#pod     my $ua = LWPx::UserAgent::Cached->new(
#pod         cache => CHI->new(
#pod             driver => 'File', root_dir => '/tmp/cache', expires_in => '1d',
#pod         ),
#pod     );
#pod     $ua->get('http://www.perl.org/');
#pod
#pod =head1 DESCRIPTION
#pod
#pod This module borrows the caching logic from
#pod L<WWW::Mechanize::Cached|WWW::Mechanize::Cached> but without
#pod inheriting from L<WWW::Mechanize|WWW::Mechanize>;
#pod instead it is just a direct subclass of
#pod L<LWP::UserAgent|LWP::UserAgent>.
#pod
#pod =head1 SEE ALSO
#pod
#pod =over
#pod
#pod =item L<LWP::UserAgent|LWP::UserAgent>
#pod
#pod Parent of this class.
#pod
#pod =item L<WWW::Mechanize::Cached|WWW::Mechanize::Cached>
#pod
#pod Inspiration for this class.
#pod
#pod =back
#pod
#pod =cut
>>>>>>> 3fad0b89

use CHI;
use HTTP::Status qw(HTTP_OK HTTP_MOVED_PERMANENTLY HTTP_NOT_MODIFIED);

# work around RT#43310
## no critic (Subroutines::ProhibitCallsToUndeclaredSubs)
use List::Util 1.33 'any';
use Sereal qw(sereal_encode_with_object sereal_decode_with_object);
use Moo 1.004005;
use Sub::Quote 1.005000 'qsub';
use Types::Standard qw(Bool HasMethods HashRef InstanceOf Maybe);
use namespace::clean;
extends 'LWP::UserAgent';

#pod =attr cache
#pod
#pod Settable at construction, defaults to using
#pod L<CHI::Driver::RawMemory|CHI::Driver::RawMemory> with an
#pod instance-specific hash datastore and a namespace with the current package name.
#pod You can use your own caching object here as long as it has C<get> and
#pod C<set> methods.
#pod
#pod =cut

has cache => (
    is      => 'lazy',
    isa     => HasMethods [qw(get set)],
    default => sub {
        CHI->new(
            driver    => 'RawMemory',
            datastore => $_[0]->_cache_datastore,
            namespace => __PACKAGE__,
        );
    },
);
has _cache_datastore =>
    ( is => 'lazy', isa => HashRef, default => sub { {} } );

#pod =attr is_cached
#pod
#pod Read-only accessor that indicates if the current request is cached or not.
#pod
#pod =cut

has is_cached =>
    ( is => 'rwp', isa => Maybe [Bool], init_arg => undef, default => undef );

#pod =attr cache_undef_content_length
#pod
#pod Settable at construction or anytime thereafter, indicates whether we should
#pod cache content even if the HTTP C<Content-Length> header is missing or
#pod undefined. Defaults to false.
#pod
#pod =cut

has cache_undef_content_length => ( is => 'rw', isa => Bool, default => 0 );

#pod =attr cache_zero_content_length
#pod
#pod Settable at construction or anytime thereafter, indicates whether we should
#pod cache content even if the HTTP C<Content-Length> header is zero. Defaults to
#pod false.
#pod
#pod =cut

has cache_zero_content_length => ( is => 'rw', isa => Bool, default => 0 );

#pod =attr cache_mismatch_content_length
#pod
#pod Settable at construction or anytime thereafter, indicates whether we should
#pod cache content even if the length of the data does not match the HTTP
#pod C<Content-Length> header. Defaults to true.
#pod
#pod =cut

has cache_mismatch_content_length =>
    ( is => 'rw', isa => Bool, default => 1 );

#pod =attr ref_in_cache_key
#pod
#pod Settable at construction or anytime thereafter, indicates whether we should
#pod store the HTTP referrer in the cache key. Defaults to false.
#pod
#pod =cut

has ref_in_cache_key => ( is => 'rw', isa => Bool, default => 0 );

#pod =attr positive_cache
#pod
#pod Settable at construction or anytime thereafter, indicates whether we should
#pod only cache positive responses (HTTP response codes from C<200> to C<300>
#pod inclusive) or cache everything. Defaults to true.
#pod
#pod =cut

has positive_cache => ( is => 'rw', isa => Bool, default => 1 );

for (qw(Encoder Decoder)) {
    has "_\l$_" => (
        is      => 'lazy',
        isa     => InstanceOf ["Sereal::$_"],
        default => qsub "Sereal::$_->new",
    );
}

#pod =head1 HANDLERS
#pod
#pod This module works by adding C<request_send> and C<response_done>
#pod L<handlers|LWP::UserAgent/Handlers> method that run on successful
#pod HTTP C<GET> requests. If you need to modify or remove these handlers you may
#pod use L<LWP::UserAgent's C<handlers>|LWP::UserAgent/Handlers> method.
#pod
#pod =for Pod::Coverage BUILD
#pod
#pod =cut

sub BUILD {
    my $self = shift;

    $self->add_handler(
        request_send => $self->_closure_get_cache,
        ( m_method => 'GET' ),
    );
    $self->add_handler(
        response_done => $self->_closure_set_cache,
        ( m_method => 'GET', m_code => 2 ),
    );
    $self->add_handler(
        response_done => $self->_closure_not_modified,
        ( m_code => HTTP_NOT_MODIFIED ),
    );

    return;
}

<<<<<<< HEAD
# load from cache on each GET request
sub _closure_get_cache {
    my $self = shift;
    return sub {
        my ($request) = @_;
        $self->_set_is_cached(0);
        if ( not $self->ref_in_cache_key ) {
            my $clone = $request->clone;
            $clone->header( Referer => undef );
            $request = $clone->as_string;
        }

        my $response = $self->cache->get("$request");
        $response &&= sereal_decode_with_object( $self->_decoder, $response );
        return if not $response;

        my $etag;
        if ( $etag = $response->header('etag') ) {
            $_[0]->header( if_none_match => $etag );
        }

        return
               if $etag
            or $response->code < HTTP_OK
            or $response->code > HTTP_MOVED_PERMANENTLY;
        $self->_set_is_cached(1);
        return $response;
    };
}

# save to cache after successful GET
sub _closure_set_cache {
    my $self = shift;
    return sub {
        return if not my $response = shift;

        if (not( $response->header('client-transfer-encoding')
                and 'ARRAY' eq
                ref $response->header('client-transfer-encoding')
                and any { 'chunked' eq $_ }
                @{ $response->header('client-transfer-encoding') } )
            )
        {
            for ( $response->header('size') ) {
                return
                    if not defined and $self->cache_undef_content_length;
                return
                    if 0 == $_
                    and not $self->cache_zero_content_length;
                return
                    if $_ != length $response->content
                    and not $self->cache_mismatch_content_length;
            }
        }

        $response->decode;
        $self->cache->set( $response->request->as_string =>
                sereal_encode_with_object( $self->_encoder, $response ) );
        return;
    };
}

# handle HTTP 304 response, possibly from cache
sub _closure_not_modified {
    my $self = shift;
    return sub {
        my $request = $_[0]->request;
        $self->_set_is_cached(0);

        $request->header( if_none_match => undef );
        my $response = $self->cache->get( $request->as_string );
        $response &&= sereal_decode_with_object( $self->_decoder, $response );
        if ( not $response ) {
            $request->header( if_none_match => undef );
            $response = $self->request($request);
        }

        $self->_set_is_cached(1);
        $_[0] = $response;
    };
}

=for Pod::Coverage FOREIGNBUILDARGS

=cut
=======
#pod =for Pod::Coverage FOREIGNBUILDARGS
#pod
#pod =cut
>>>>>>> 3fad0b89

## no critic (Subroutines::RequireArgUnpacking)
sub FOREIGNBUILDARGS {
    shift;
    return 'HASH' eq ref $_[0] ? %{ $_[0] } : @_;
}

1;

__END__

=pod

=encoding UTF-8

=for :stopwords Mark Gardner ZipRecruiter cpan testmatrix url annocpan anno bugtracker rt
cpants kwalitee diff irc mailto metadata placeholders metacpan

=head1 NAME

LWPx::UserAgent::Cached - Subclass of LWP::UserAgent that caches HTTP GET requests

=head1 VERSION

version 0.004

=head1 SYNOPSIS

    use LWPx::UserAgent::Cached;
    use CHI;

    my $ua = LWPx::UserAgent::Cached->new(
        cache => CHI->new(
            driver => 'File', root_dir => '/tmp/cache', expires_in => '1d',
        ),
    );
    $ua->get('http://www.perl.org/');

=head1 DESCRIPTION

This module borrows the caching logic from
L<WWW::Mechanize::Cached|WWW::Mechanize::Cached> but without
inheriting from L<WWW::Mechanize|WWW::Mechanize>;
instead it is just a direct subclass of
L<LWP::UserAgent|LWP::UserAgent>.

=head1 ATTRIBUTES

=head2 cache

Settable at construction, defaults to using
L<CHI::Driver::RawMemory|CHI::Driver::RawMemory> with an
instance-specific hash datastore and a namespace with the current package name.
You can use your own caching object here as long as it has C<get> and
C<set> methods.

=head2 is_cached

Read-only accessor that indicates if the current request is cached or not.

=head2 cache_undef_content_length

Settable at construction or anytime thereafter, indicates whether we should
cache content even if the HTTP C<Content-Length> header is missing or
undefined. Defaults to false.

=head2 cache_zero_content_length

Settable at construction or anytime thereafter, indicates whether we should
cache content even if the HTTP C<Content-Length> header is zero. Defaults to
false.

=head2 cache_mismatch_content_length

Settable at construction or anytime thereafter, indicates whether we should
cache content even if the length of the data does not match the HTTP
C<Content-Length> header. Defaults to true.

=head2 ref_in_cache_key

Settable at construction or anytime thereafter, indicates whether we should
store the HTTP referrer in the cache key. Defaults to false.

=head2 positive_cache

Settable at construction or anytime thereafter, indicates whether we should
only cache positive responses (HTTP response codes from C<200> to C<300>
inclusive) or cache everything. Defaults to true.

=head1 SEE ALSO

=over

=item L<LWP::UserAgent|LWP::UserAgent>

Parent of this class.

=item L<WWW::Mechanize::Cached|WWW::Mechanize::Cached>

Inspiration for this class.

=back

=head1 HANDLERS

This module works by adding C<request_send> and C<response_done>
L<handlers|LWP::UserAgent/Handlers> method that run on successful
HTTP C<GET> requests. If you need to modify or remove these handlers you may
use L<LWP::UserAgent's C<handlers>|LWP::UserAgent/Handlers> method.

=for Pod::Coverage BUILD

=for Pod::Coverage FOREIGNBUILDARGS

=head1 SUPPORT

=head2 Perldoc

You can find documentation for this module with the perldoc command.

  perldoc LWPx::UserAgent::Cached

=head2 Websites

The following websites have more information about this module, and may be of help to you. As always,
in addition to those websites please use your favorite search engine to discover more resources.

=over 4

=item *

MetaCPAN

A modern, open-source CPAN search engine, useful to view POD in HTML format.

L<http://metacpan.org/release/LWPx-UserAgent-Cached>

=item *

Search CPAN

The default CPAN search engine, useful to view POD in HTML format.

L<http://search.cpan.org/dist/LWPx-UserAgent-Cached>

=item *

AnnoCPAN

The AnnoCPAN is a website that allows community annotations of Perl module documentation.

L<http://annocpan.org/dist/LWPx-UserAgent-Cached>

=item *

CPAN Ratings

The CPAN Ratings is a website that allows community ratings and reviews of Perl modules.

L<http://cpanratings.perl.org/d/LWPx-UserAgent-Cached>

=item *

CPAN Forum

The CPAN Forum is a web forum for discussing Perl modules.

L<http://cpanforum.com/dist/LWPx-UserAgent-Cached>

=item *

CPANTS

The CPANTS is a website that analyzes the Kwalitee ( code metrics ) of a distribution.

L<http://cpants.cpanauthors.org/dist/LWPx-UserAgent-Cached>

=item *

CPAN Testers

The CPAN Testers is a network of smokers who run automated tests on uploaded CPAN distributions.

L<http://www.cpantesters.org/distro/L/LWPx-UserAgent-Cached>

=item *

CPAN Testers Matrix

The CPAN Testers Matrix is a website that provides a visual overview of the test results for a distribution on various Perls/platforms.

L<http://matrix.cpantesters.org/?dist=LWPx-UserAgent-Cached>

=item *

CPAN Testers Dependencies

The CPAN Testers Dependencies is a website that shows a chart of the test results of all dependencies for a distribution.

L<http://deps.cpantesters.org/?module=LWPx::UserAgent::Cached>

=back

=head2 Bugs / Feature Requests

Please report any bugs or feature requests through the web
interface at
L<https://github.com/mjgardner/LWPx-UserAgent-Cached/issues>.
You will be automatically notified of any progress on the
request by the system.

=head2 Source Code

The code is open to the world, and available for you to hack on. Please feel free to browse it and play
with it, or whatever. If you want to contribute patches, please send me a diff or prod me to pull
from your repository :)

L<https://github.com/mjgardner/LWPx-UserAgent-Cached>

  git clone git://github.com/mjgardner/LWPx-UserAgent-Cached.git

=head1 AUTHOR

Mark Gardner <mjgardner@cpan.org>

=head1 COPYRIGHT AND LICENSE

This software is copyright (c) 2015 by ZipRecruiter.

This is free software; you can redistribute it and/or modify it under
the same terms as the Perl 5 programming language system itself.

=cut<|MERGE_RESOLUTION|>--- conflicted
+++ resolved
@@ -4,50 +4,11 @@
 
 use Modern::Perl '2011';    ## no critic (Modules::ProhibitUseQuotedVersion)
 
-our $VERSION = '0.004';     # VERSION
+our $VERSION = '0.005';     # TRIAL VERSION
 use utf8;
 
 ## no critic (Bangs::ProhibitCommentedOutCode)
 
-<<<<<<< HEAD
-=head1 SYNOPSIS
-
-    use LWPx::UserAgent::Cached;
-    use CHI;
-
-    my $ua = LWPx::UserAgent::Cached->new(
-        cache => CHI->new(
-            driver => 'File', root_dir => '/tmp/cache', expires_in => '1d',
-        ),
-    );
-    $ua->get('http://www.perl.org/');
-
-=head1 DESCRIPTION
-
-This module borrows the caching logic from
-L<WWW::Mechanize::Cached|WWW::Mechanize::Cached> but without
-inheriting from L<WWW::Mechanize|WWW::Mechanize>;
-instead it is just a direct subclass of
-L<LWP::UserAgent|LWP::UserAgent>.
-As of version 0.005 it has limited support for HTTP/1.1
-C<ETag>/C<If-None-Match> cache control headers.
-
-=head1 SEE ALSO
-
-=over
-
-=item L<LWP::UserAgent|LWP::UserAgent>
-
-Parent of this class.
-
-=item L<WWW::Mechanize::Cached|WWW::Mechanize::Cached>
-
-Inspiration for this class.
-
-=back
-
-=cut
-=======
 #pod =head1 SYNOPSIS
 #pod
 #pod     use LWPx::UserAgent::Cached;
@@ -67,6 +28,8 @@
 #pod inheriting from L<WWW::Mechanize|WWW::Mechanize>;
 #pod instead it is just a direct subclass of
 #pod L<LWP::UserAgent|LWP::UserAgent>.
+#pod As of version 0.005 it has limited support for HTTP/1.1
+#pod C<ETag>/C<If-None-Match> cache control headers.
 #pod
 #pod =head1 SEE ALSO
 #pod
@@ -83,7 +46,6 @@
 #pod =back
 #pod
 #pod =cut
->>>>>>> 3fad0b89
 
 use CHI;
 use HTTP::Status qw(HTTP_OK HTTP_MOVED_PERMANENTLY HTTP_NOT_MODIFIED);
@@ -219,7 +181,6 @@
     return;
 }
 
-<<<<<<< HEAD
 # load from cache on each GET request
 sub _closure_get_cache {
     my $self = shift;
@@ -302,14 +263,9 @@
     };
 }
 
-=for Pod::Coverage FOREIGNBUILDARGS
-
-=cut
-=======
 #pod =for Pod::Coverage FOREIGNBUILDARGS
 #pod
 #pod =cut
->>>>>>> 3fad0b89
 
 ## no critic (Subroutines::RequireArgUnpacking)
 sub FOREIGNBUILDARGS {
@@ -334,7 +290,7 @@
 
 =head1 VERSION
 
-version 0.004
+version 0.005
 
 =head1 SYNOPSIS
 
@@ -355,6 +311,8 @@
 inheriting from L<WWW::Mechanize|WWW::Mechanize>;
 instead it is just a direct subclass of
 L<LWP::UserAgent|LWP::UserAgent>.
+As of version 0.005 it has limited support for HTTP/1.1
+C<ETag>/C<If-None-Match> cache control headers.
 
 =head1 ATTRIBUTES
 
