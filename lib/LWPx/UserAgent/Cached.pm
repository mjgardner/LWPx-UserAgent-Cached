package LWPx::UserAgent::Cached;

# ABSTRACT: Subclass of LWP::UserAgent that caches HTTP GET requests

use Modern::Perl '2011';    ## no critic (Modules::ProhibitUseQuotedVersion)

our $VERSION = '0.006';     # VERSION
use utf8;

## no critic (Bangs::ProhibitCommentedOutCode)

<<<<<<< HEAD
=head1 SYNOPSIS

    use LWPx::UserAgent::Cached;
    use CHI;

    my $ua = LWPx::UserAgent::Cached->new(
        cache => CHI->new(
            driver => 'File', root_dir => '/tmp/cache', expires_in => '1d',
        ),
    );
    $ua->get('http://www.perl.org/');

=head1 DESCRIPTION

This module borrows the caching logic from
L<WWW::Mechanize::Cached|WWW::Mechanize::Cached> but
without inheriting from
L<WWW::Mechanize|WWW::Mechanize>; instead it is just
a direct subclass of
L<LWP::UserAgent|LWP::UserAgent>.

=head2 HTTP/1.1 cache operation

Full HTTP/1.1 cache compliance is a work in progress. As of version 0.006 we
have limited support for HTTP/1.1 C<ETag>/C<If-None-Match> headers, as well as
C<no-cache> and C<no-store> C<Cache-Control> directives (both on request and
response) and the C<Pragma: no-cache> request header.

=head1 SEE ALSO

=over

=item L<LWP::UserAgent|LWP::UserAgent>

Parent of this class.

=item L<WWW::Mechanize::Cached|WWW::Mechanize::Cached>

Inspiration for this class.

=back

=cut
=======
#pod =head1 SYNOPSIS
#pod
#pod     use LWPx::UserAgent::Cached;
#pod     use CHI;
#pod
#pod     my $ua = LWPx::UserAgent::Cached->new(
#pod         cache => CHI->new(
#pod             driver => 'File', root_dir => '/tmp/cache', expires_in => '1d',
#pod         ),
#pod     );
#pod     $ua->get('http://www.perl.org/');
#pod
#pod =head1 DESCRIPTION
#pod
#pod This module borrows the caching logic from
#pod L<WWW::Mechanize::Cached|WWW::Mechanize::Cached> but without
#pod inheriting from L<WWW::Mechanize|WWW::Mechanize>;
#pod instead it is just a direct subclass of
#pod L<LWP::UserAgent|LWP::UserAgent>.
#pod
#pod =head2 HTTP/1.1 cache operation
#pod
#pod Full HTTP/1.1 cache compliance is a work in progress. As of version 0.006 we
#pod have limited support for HTTP/1.1 C<ETag>/C<If-None-Match> headers, as well as
#pod C<no-cache> and C<no-store> C<Cache-Control> directives (both on request and
#pod response) and the C<Pragma: no-cache> request header.
#pod
#pod =head1 SEE ALSO
#pod
#pod =over
#pod
#pod =item L<LWP::UserAgent|LWP::UserAgent>
#pod
#pod Parent of this class.
#pod
#pod =item L<WWW::Mechanize::Cached|WWW::Mechanize::Cached>
#pod
#pod Inspiration for this class.
#pod
#pod =back
#pod
#pod =cut
>>>>>>> e5e871cf

use CHI;
use HTTP::Status qw(HTTP_OK HTTP_MOVED_PERMANENTLY HTTP_NOT_MODIFIED);
use List::Util 1.33 'any';
use Moo 1.004005;
use Types::Standard qw(Bool HasMethods HashRef InstanceOf Maybe);
use namespace::clean;
extends 'LWP::UserAgent';

<<<<<<< HEAD
=attr cache

Settable at construction, defaults to using
L<CHI::Driver::RawMemory|CHI::Driver::RawMemory> with
an instance-specific hash datastore and a namespace with the current
package name. You can use your own caching object here as long as it has
C<get> and C<set> methods.

=cut
=======
#pod =attr cache
#pod
#pod Settable at construction, defaults to using
#pod L<CHI::Driver::RawMemory|CHI::Driver::RawMemory> with an
#pod instance-specific hash datastore and a namespace with the current package name.
#pod You can use your own caching object here as long as it has C<get> and
#pod C<set> methods.
#pod
#pod =cut
>>>>>>> e5e871cf

has cache => (
    is      => 'lazy',
    isa     => HasMethods [qw(get set)],
    default => sub {
        CHI->new(
            serializer => 'Sereal',
            driver     => 'RawMemory',
            datastore  => $_[0]->_cache_datastore,
            namespace  => __PACKAGE__,
        );
    },
);
has _cache_datastore =>
    ( is => 'lazy', isa => HashRef, default => sub { {} } );

#pod =attr is_cached
#pod
#pod Read-only accessor that indicates if the current request is cached or not.
#pod
#pod =cut

has is_cached =>
    ( is => 'rwp', isa => Maybe [Bool], init_arg => undef, default => undef );

#pod =attr cache_undef_content_length
#pod
#pod Settable at construction or anytime thereafter, indicates whether we should
#pod cache content even if the HTTP C<Content-Length> header is missing or
#pod undefined. Defaults to false.
#pod
#pod =cut

has cache_undef_content_length => ( is => 'rw', isa => Bool, default => 0 );

#pod =attr cache_zero_content_length
#pod
#pod Settable at construction or anytime thereafter, indicates whether we should
#pod cache content even if the HTTP C<Content-Length> header is zero. Defaults to
#pod false.
#pod
#pod =cut

has cache_zero_content_length => ( is => 'rw', isa => Bool, default => 0 );

#pod =attr cache_mismatch_content_length
#pod
#pod Settable at construction or anytime thereafter, indicates whether we should
#pod cache content even if the length of the data does not match the HTTP
#pod C<Content-Length> header. Defaults to true.
#pod
#pod =cut

has cache_mismatch_content_length =>
    ( is => 'rw', isa => Bool, default => 1 );

#pod =attr ref_in_cache_key
#pod
#pod Settable at construction or anytime thereafter, indicates whether we should
#pod store the HTTP referrer in the cache key. Defaults to false.
#pod
#pod =cut

has ref_in_cache_key => ( is => 'rw', isa => Bool, default => 0 );

#pod =attr positive_cache
#pod
#pod Settable at construction or anytime thereafter, indicates whether we should
#pod only cache positive responses (HTTP response codes from C<200> to C<300>
#pod inclusive) or cache everything. Defaults to true.
#pod
#pod =cut

has positive_cache => ( is => 'rw', isa => Bool, default => 1 );

<<<<<<< HEAD
=head1 HANDLERS

This module works by adding C<request_send>, C<response_done> and
C<response_header> L<handlers|LWP::UserAgent/Handlers>
that run on successful HTTP C<GET> requests.
If you need to modify or remove these handlers you may use LWP::UserAgent's
L<handler-related methods|LWP::UserAgent/Handlers>.

=for Pod::Coverage BUILD

=cut
=======
#pod =head1 HANDLERS
#pod
#pod This module works by adding C<request_send> and C<response_done>
#pod L<handlers|LWP::UserAgent/Handlers> method that run on successful
#pod HTTP C<GET> requests. If you need to modify or remove these handlers you may
#pod use L<LWP::UserAgent's C<handlers>|LWP::UserAgent/Handlers> method.
#pod
#pod =for Pod::Coverage BUILD
#pod
#pod =cut
>>>>>>> e5e871cf

sub BUILD {
    my $self = shift;

    $self->add_handler( request_send => \&_get_cache, ( m_method => 'GET' ) );
    $self->add_handler(
        response_done => \&_set_cache,
        ( m_method => 'GET', m_code => 2 ),
    );
    $self->add_handler(
        response_header => \&_get_not_modified,
        ( m_method => 'GET', m_code => HTTP_NOT_MODIFIED ),
    );

    return;
}

# load from cache on each GET request
sub _get_cache {
    my ( $request, $self ) = @_;
    $self->_set_is_cached(0);

    my $clone = $request->clone;
    if ( not $self->ref_in_cache_key ) { $clone->header( Referer => undef ) }
    return if $self->_no_cache_header_directives($request);

    return if not my $response = $self->cache->get( $clone->as_string );
    return
        if $response->code < HTTP_OK
        or $response->code > HTTP_MOVED_PERMANENTLY;

    if ( $response->header('etag') ) {
        $clone->header( if_none_match => $response->header('etag') );
        $response = $self->request($clone);
    }
    return if $self->_no_cache_header_directives($response);

    $self->_set_is_cached(1);
    return $response;
}

sub _get_not_modified {
    my ( $response, $self ) = @_;
    $self->_set_is_cached(0);

    my $request = $response->request->clone;
    $request->remove_header(qw(if_modified_since if_none_match));

    my $cached_response = $self->cache->get( $request->as_string );
    $response->content( $cached_response->decoded_content );

    $self->_set_is_cached(1);
    return;
}

# save to cache after successful GET
sub _set_cache {
    my ( $response, $self ) = @_;
    return if not $response;

    if (not(    $response->header('client-transfer-encoding')
            and 'ARRAY' eq ref $response->header('client-transfer-encoding')
            and any { 'chunked' eq $_ }
            @{ $response->header('client-transfer-encoding') } )
        )
    {
        for ( $response->header('size') ) {
            return
                if not defined and $self->cache_undef_content_length;
            return
                if 0 == $_
                and not $self->cache_zero_content_length;
            return
                if $_ != length $response->content
                and not $self->cache_mismatch_content_length;
        }
    }

    for my $message ( $response, $response->request ) {
        return if $self->_no_cache_header_directives($message);
    }

    $response->decode;
    $response->remove_content_headers;
    $self->cache->set( $response->request->as_string => $response );
    return;
}

sub _no_cache_header_directives {
    my ( $self, $message ) = @_;
    for my $header_name (qw(pragma cache_control)) {
        if ( my @directives = $message->header($header_name) ) {
            return 1 if any {/\A no- (?: cache | store ) /xms} @directives;
        }
    }
    return;
}

#pod =for Pod::Coverage FOREIGNBUILDARGS
#pod
#pod =cut

## no critic (Subroutines::RequireArgUnpacking)
sub FOREIGNBUILDARGS {
    shift;
    return 'HASH' eq ref $_[0] ? %{ $_[0] } : @_;
}

1;

__END__

=pod

=encoding UTF-8

=for :stopwords Mark Gardner ZipRecruiter cpan testmatrix url annocpan anno bugtracker rt
cpants kwalitee diff irc mailto metadata placeholders metacpan

=head1 NAME

LWPx::UserAgent::Cached - Subclass of LWP::UserAgent that caches HTTP GET requests

=head1 VERSION

version 0.006

=head1 SYNOPSIS

    use LWPx::UserAgent::Cached;
    use CHI;

    my $ua = LWPx::UserAgent::Cached->new(
        cache => CHI->new(
            driver => 'File', root_dir => '/tmp/cache', expires_in => '1d',
        ),
    );
    $ua->get('http://www.perl.org/');

=head1 DESCRIPTION

This module borrows the caching logic from
L<WWW::Mechanize::Cached|WWW::Mechanize::Cached> but without
inheriting from L<WWW::Mechanize|WWW::Mechanize>;
instead it is just a direct subclass of
L<LWP::UserAgent|LWP::UserAgent>.

=head2 HTTP/1.1 cache operation

Full HTTP/1.1 cache compliance is a work in progress. As of version 0.006 we
have limited support for HTTP/1.1 C<ETag>/C<If-None-Match> headers, as well as
C<no-cache> and C<no-store> C<Cache-Control> directives (both on request and
response) and the C<Pragma: no-cache> request header.

=head1 ATTRIBUTES

=head2 cache

Settable at construction, defaults to using
L<CHI::Driver::RawMemory|CHI::Driver::RawMemory> with an
instance-specific hash datastore and a namespace with the current package name.
You can use your own caching object here as long as it has C<get> and
C<set> methods.

=head2 is_cached

Read-only accessor that indicates if the current request is cached or not.

=head2 cache_undef_content_length

Settable at construction or anytime thereafter, indicates whether we should
cache content even if the HTTP C<Content-Length> header is missing or
undefined. Defaults to false.

=head2 cache_zero_content_length

Settable at construction or anytime thereafter, indicates whether we should
cache content even if the HTTP C<Content-Length> header is zero. Defaults to
false.

=head2 cache_mismatch_content_length

Settable at construction or anytime thereafter, indicates whether we should
cache content even if the length of the data does not match the HTTP
C<Content-Length> header. Defaults to true.

=head2 ref_in_cache_key

Settable at construction or anytime thereafter, indicates whether we should
store the HTTP referrer in the cache key. Defaults to false.

=head2 positive_cache

Settable at construction or anytime thereafter, indicates whether we should
only cache positive responses (HTTP response codes from C<200> to C<300>
inclusive) or cache everything. Defaults to true.

=head1 SEE ALSO

=over

=item L<LWP::UserAgent|LWP::UserAgent>

Parent of this class.

=item L<WWW::Mechanize::Cached|WWW::Mechanize::Cached>

Inspiration for this class.

=back

=head1 HANDLERS

This module works by adding C<request_send> and C<response_done>
L<handlers|LWP::UserAgent/Handlers> method that run on successful
HTTP C<GET> requests. If you need to modify or remove these handlers you may
use L<LWP::UserAgent's C<handlers>|LWP::UserAgent/Handlers> method.

=for Pod::Coverage BUILD

=for Pod::Coverage FOREIGNBUILDARGS

=head1 SUPPORT

=head2 Perldoc

You can find documentation for this module with the perldoc command.

  perldoc LWPx::UserAgent::Cached

=head2 Websites

The following websites have more information about this module, and may be of help to you. As always,
in addition to those websites please use your favorite search engine to discover more resources.

=over 4

=item *

MetaCPAN

A modern, open-source CPAN search engine, useful to view POD in HTML format.

L<http://metacpan.org/release/LWPx-UserAgent-Cached>

=item *

Search CPAN

The default CPAN search engine, useful to view POD in HTML format.

L<http://search.cpan.org/dist/LWPx-UserAgent-Cached>

=item *

AnnoCPAN

The AnnoCPAN is a website that allows community annotations of Perl module documentation.

L<http://annocpan.org/dist/LWPx-UserAgent-Cached>

=item *

CPAN Ratings

The CPAN Ratings is a website that allows community ratings and reviews of Perl modules.

L<http://cpanratings.perl.org/d/LWPx-UserAgent-Cached>

=item *

CPAN Forum

The CPAN Forum is a web forum for discussing Perl modules.

L<http://cpanforum.com/dist/LWPx-UserAgent-Cached>

=item *

CPANTS

The CPANTS is a website that analyzes the Kwalitee ( code metrics ) of a distribution.

L<http://cpants.cpanauthors.org/dist/LWPx-UserAgent-Cached>

=item *

CPAN Testers

The CPAN Testers is a network of smokers who run automated tests on uploaded CPAN distributions.

L<http://www.cpantesters.org/distro/L/LWPx-UserAgent-Cached>

=item *

CPAN Testers Matrix

The CPAN Testers Matrix is a website that provides a visual overview of the test results for a distribution on various Perls/platforms.

L<http://matrix.cpantesters.org/?dist=LWPx-UserAgent-Cached>

=item *

CPAN Testers Dependencies

The CPAN Testers Dependencies is a website that shows a chart of the test results of all dependencies for a distribution.

L<http://deps.cpantesters.org/?module=LWPx::UserAgent::Cached>

=back

=head2 Bugs / Feature Requests

Please report any bugs or feature requests through the web
interface at
L<https://github.com/mjgardner/LWPx-UserAgent-Cached/issues>.
You will be automatically notified of any progress on the
request by the system.

=head2 Source Code

The code is open to the world, and available for you to hack on. Please feel free to browse it and play
with it, or whatever. If you want to contribute patches, please send me a diff or prod me to pull
from your repository :)

L<https://github.com/mjgardner/LWPx-UserAgent-Cached>

  git clone git://github.com/mjgardner/LWPx-UserAgent-Cached.git

=head1 AUTHOR

Mark Gardner <mjgardner@cpan.org>

=head1 COPYRIGHT AND LICENSE

This software is copyright (c) 2015 by ZipRecruiter.

This is free software; you can redistribute it and/or modify it under
the same terms as the Perl 5 programming language system itself.

=cut<|MERGE_RESOLUTION|>--- conflicted
+++ resolved
@@ -4,56 +4,11 @@
 
 use Modern::Perl '2011';    ## no critic (Modules::ProhibitUseQuotedVersion)
 
-our $VERSION = '0.006';     # VERSION
+our $VERSION = '0.007';     # VERSION
 use utf8;
 
 ## no critic (Bangs::ProhibitCommentedOutCode)
 
-<<<<<<< HEAD
-=head1 SYNOPSIS
-
-    use LWPx::UserAgent::Cached;
-    use CHI;
-
-    my $ua = LWPx::UserAgent::Cached->new(
-        cache => CHI->new(
-            driver => 'File', root_dir => '/tmp/cache', expires_in => '1d',
-        ),
-    );
-    $ua->get('http://www.perl.org/');
-
-=head1 DESCRIPTION
-
-This module borrows the caching logic from
-L<WWW::Mechanize::Cached|WWW::Mechanize::Cached> but
-without inheriting from
-L<WWW::Mechanize|WWW::Mechanize>; instead it is just
-a direct subclass of
-L<LWP::UserAgent|LWP::UserAgent>.
-
-=head2 HTTP/1.1 cache operation
-
-Full HTTP/1.1 cache compliance is a work in progress. As of version 0.006 we
-have limited support for HTTP/1.1 C<ETag>/C<If-None-Match> headers, as well as
-C<no-cache> and C<no-store> C<Cache-Control> directives (both on request and
-response) and the C<Pragma: no-cache> request header.
-
-=head1 SEE ALSO
-
-=over
-
-=item L<LWP::UserAgent|LWP::UserAgent>
-
-Parent of this class.
-
-=item L<WWW::Mechanize::Cached|WWW::Mechanize::Cached>
-
-Inspiration for this class.
-
-=back
-
-=cut
-=======
 #pod =head1 SYNOPSIS
 #pod
 #pod     use LWPx::UserAgent::Cached;
@@ -69,9 +24,10 @@
 #pod =head1 DESCRIPTION
 #pod
 #pod This module borrows the caching logic from
-#pod L<WWW::Mechanize::Cached|WWW::Mechanize::Cached> but without
-#pod inheriting from L<WWW::Mechanize|WWW::Mechanize>;
-#pod instead it is just a direct subclass of
+#pod L<WWW::Mechanize::Cached|WWW::Mechanize::Cached> but
+#pod without inheriting from
+#pod L<WWW::Mechanize|WWW::Mechanize>; instead it is just
+#pod a direct subclass of
 #pod L<LWP::UserAgent|LWP::UserAgent>.
 #pod
 #pod =head2 HTTP/1.1 cache operation
@@ -96,7 +52,6 @@
 #pod =back
 #pod
 #pod =cut
->>>>>>> e5e871cf
 
 use CHI;
 use HTTP::Status qw(HTTP_OK HTTP_MOVED_PERMANENTLY HTTP_NOT_MODIFIED);
@@ -106,27 +61,15 @@
 use namespace::clean;
 extends 'LWP::UserAgent';
 
-<<<<<<< HEAD
-=attr cache
-
-Settable at construction, defaults to using
-L<CHI::Driver::RawMemory|CHI::Driver::RawMemory> with
-an instance-specific hash datastore and a namespace with the current
-package name. You can use your own caching object here as long as it has
-C<get> and C<set> methods.
-
-=cut
-=======
 #pod =attr cache
 #pod
 #pod Settable at construction, defaults to using
-#pod L<CHI::Driver::RawMemory|CHI::Driver::RawMemory> with an
-#pod instance-specific hash datastore and a namespace with the current package name.
-#pod You can use your own caching object here as long as it has C<get> and
-#pod C<set> methods.
-#pod
-#pod =cut
->>>>>>> e5e871cf
+#pod L<CHI::Driver::RawMemory|CHI::Driver::RawMemory> with
+#pod an instance-specific hash datastore and a namespace with the current
+#pod package name. You can use your own caching object here as long as it has
+#pod C<get> and C<set> methods.
+#pod
+#pod =cut
 
 has cache => (
     is      => 'lazy',
@@ -202,30 +145,17 @@
 
 has positive_cache => ( is => 'rw', isa => Bool, default => 1 );
 
-<<<<<<< HEAD
-=head1 HANDLERS
-
-This module works by adding C<request_send>, C<response_done> and
-C<response_header> L<handlers|LWP::UserAgent/Handlers>
-that run on successful HTTP C<GET> requests.
-If you need to modify or remove these handlers you may use LWP::UserAgent's
-L<handler-related methods|LWP::UserAgent/Handlers>.
-
-=for Pod::Coverage BUILD
-
-=cut
-=======
 #pod =head1 HANDLERS
 #pod
-#pod This module works by adding C<request_send> and C<response_done>
-#pod L<handlers|LWP::UserAgent/Handlers> method that run on successful
-#pod HTTP C<GET> requests. If you need to modify or remove these handlers you may
-#pod use L<LWP::UserAgent's C<handlers>|LWP::UserAgent/Handlers> method.
+#pod This module works by adding C<request_send>, C<response_done> and
+#pod C<response_header> L<handlers|LWP::UserAgent/Handlers>
+#pod that run on successful HTTP C<GET> requests.
+#pod If you need to modify or remove these handlers you may use LWP::UserAgent's
+#pod L<handler-related methods|LWP::UserAgent/Handlers>.
 #pod
 #pod =for Pod::Coverage BUILD
 #pod
 #pod =cut
->>>>>>> e5e871cf
 
 sub BUILD {
     my $self = shift;
@@ -351,7 +281,7 @@
 
 =head1 VERSION
 
-version 0.006
+version 0.007
 
 =head1 SYNOPSIS
 
@@ -368,9 +298,10 @@
 =head1 DESCRIPTION
 
 This module borrows the caching logic from
-L<WWW::Mechanize::Cached|WWW::Mechanize::Cached> but without
-inheriting from L<WWW::Mechanize|WWW::Mechanize>;
-instead it is just a direct subclass of
+L<WWW::Mechanize::Cached|WWW::Mechanize::Cached> but
+without inheriting from
+L<WWW::Mechanize|WWW::Mechanize>; instead it is just
+a direct subclass of
 L<LWP::UserAgent|LWP::UserAgent>.
 
 =head2 HTTP/1.1 cache operation
@@ -385,10 +316,10 @@
 =head2 cache
 
 Settable at construction, defaults to using
-L<CHI::Driver::RawMemory|CHI::Driver::RawMemory> with an
-instance-specific hash datastore and a namespace with the current package name.
-You can use your own caching object here as long as it has C<get> and
-C<set> methods.
+L<CHI::Driver::RawMemory|CHI::Driver::RawMemory> with
+an instance-specific hash datastore and a namespace with the current
+package name. You can use your own caching object here as long as it has
+C<get> and C<set> methods.
 
 =head2 is_cached
 
@@ -439,10 +370,11 @@
 
 =head1 HANDLERS
 
-This module works by adding C<request_send> and C<response_done>
-L<handlers|LWP::UserAgent/Handlers> method that run on successful
-HTTP C<GET> requests. If you need to modify or remove these handlers you may
-use L<LWP::UserAgent's C<handlers>|LWP::UserAgent/Handlers> method.
+This module works by adding C<request_send>, C<response_done> and
+C<response_header> L<handlers|LWP::UserAgent/Handlers>
+that run on successful HTTP C<GET> requests.
+If you need to modify or remove these handlers you may use LWP::UserAgent's
+L<handler-related methods|LWP::UserAgent/Handlers>.
 
 =for Pod::Coverage BUILD
 
